# Lightweight, an ODBC SQL API for C++23

**Lightweight** is a thin and modern C++ ODBC wrapper for **easy** and **fast** raw database access.

Documentation is available at [https://lastrada-software.github.io/Lightweight/](https://lastrada-software.github.io/Lightweight/).

## Goals

- **Easy to use** - simple, expressive and intuitive API
- **Production ready** - targeting production grade systems
- **Performance** - do as little as possible, and as much as necessary - **Zero overhead abstraction** is a key design requirement.
- **Extensible** - support for custom data types for writing to and reading from columns
- **Resource aware** - efficient resource management and exception safety

## Example: CRUD-style High level Data Mapping

```cpp
#include <Lightweight/Lightweight.hpp>

// Define a person structure, mapping to a table
// The field members are mapped to the columns in the table,
// and the Field<> template parameter specifies the type of the column.
// Field<> is also used to track what fields are modified and need to be updated.
struct Person
{
    Field<SqlGuid, PrimaryKey::AutoAssign> id;
    Field<SqlAnsiString<25>> name;
    Field<bool> is_active { true };
    Field<std::optional<int>> age;
};

void CRUD(DataMapper& dm)
{
    // Creates the table if it does not exist
    dm.CreateTable<Person>();

    // Create a new person
    auto person = Person {};
    person.name = "John Doe";
    person.is_active = true;
    dm.Create(person);

    // Update the person
    name.age = 25;
    dm.Update(person);

    // Query the person
    if (auto const po = dm.QuerySingle<Person>(person.id); po)
        std::println("Person: {} ({})", po->name, DataMapper::Inspect(*po));

    // Query all persons
    auto const persons = dm.Query<Person>(); 

    // Delete the person
    dm.Delete(person);
}
```

## Example: Simple row retrieval via structs

When only read access is needed, you can use a simple struct to represent the row,
and also do not need to wrap the fields into `Field<>` template.
The struct must have fields that match the columns in the query. The fields can be of any type that can be converted from the column type. The struct can have more fields than the columns in the query, but the fields that match the columns must be in the same order as the columns in the query.

```cpp
#include <Lightweight/Lightweight.hpp>

struct SimpleStruct
{
    uint64_t pkFromA;
    uint64_t pkFromB;
    SqlAnsiString<30> c1FromA;
    SqlAnsiString<30> c2FromA;
    SqlAnsiString<30> c1FromB;
    SqlAnsiString<30> c2FromB;
};

void SimpleStructExample(DataMapper& dm)
{
    if (auto maybeObject = dm.Query<SimpleString>(
        "SELECT A.pk, B.pk, A.c1, A.c2, B.c1, B.c2 FROM A LEFT JOIN B ON A.pk = B.pk"); maybeObject)
    ))
    {
        for (auto const& obj : *maybeObject)
            std::println("{}", DataMapper::Inspect(obj));
    }
}
```

## Supported platforms

Only ODBC is supported, so it should work on any platform that has an ODBC driver and
a modern enough C++ compiler.

- Windows (Visual Studio 2022, toolkit v143)
- Linux (GCC 14, Clang 19)

## Supported databases

- Microsoft SQL
- PostgreSQL
- SQLite3
- Oracle database (work in progress)

## Using SQLite for testing on Windows operating system

You need to have the SQLite3 ODBC driver for SQLite installed.

- ODBC driver download URL: http://www.ch-werner.de/sqliteodbc/
- Example connection string: `DRIVER={SQLite3 ODBC Driver};Database=file::memory:`

### SQLite ODBC driver installation on other operating systems

```sh
# Fedora Linux
sudo dnf install sqliteodbc

# Ubuntu Linux
sudo apt install sqliteodbc

# macOS
arch -arm64 brew install sqliteodbc
```

- sqliteODBC Documentation: http://www.ch-werner.de/sqliteodbc/html/index.html
- Example connection string: `DRIVER=SQLite3;Database=file::memory:`


## Generate example for the existing database

You can use `ddl2cpp` to generate header file for you database schema as well as an example file that you can compile

First, configure cmake project and compile `ddl2cpp` target
``` sh
cmake --build build --target ddl2cpp 
```

Generate header file from the existing database by providing connection string to the tool 
``` sh
 ./build/src/tools/ddl2cpp --connection-string "DRIVER=SQLite3;Database=test.db" --make-aliases --naming-convention CamelCase  --output ./src/examples/example.hpp --generate-example
```

You can also avoid all those command line arguments by creating a config file that muts be in your
current working directory or in one of its parent directories.
The config file must be named `ddl2cpp.yml` and must contain the following content:

```yaml
ConnectionString: 'DSN=YourDSN;UID=YourUser;PWD=YourSecret'
OutputDirectory: 'src/entities'
MakeAliases: true
NamingConvention: CamelCase
```

Now you can configure cmake to compile example

``` sh
cmake --preset linux-clang-debug -DLIGHWEIGHT_EXAMPLE=ON -B build
```

Finally, compile and run the example

``` sh
<<<<<<< HEAD
cmake --build build  && ./build/src/examples/example
=======
cmake --build build && ./build/src/examples/example
>>>>>>> 6ddedd5c
```<|MERGE_RESOLUTION|>--- conflicted
+++ resolved
@@ -160,9 +160,5 @@
 Finally, compile and run the example
 
 ``` sh
-<<<<<<< HEAD
-cmake --build build  && ./build/src/examples/example
-=======
 cmake --build build && ./build/src/examples/example
->>>>>>> 6ddedd5c
 ```